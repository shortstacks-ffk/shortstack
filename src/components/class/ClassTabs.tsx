"use client";

<<<<<<< HEAD
import { Tabs, TabsContent, TabsList, TabsTrigger } from '@/src/components/ui/tabs';
import LessonPlansList  from '@/src/components/lesson_plans/LessonPlansList';
import ClassOverview from './ClassOverview';
import { useSearchParams } from 'next/navigation';
=======
import {
  Tabs,
  TabsContent,
  TabsList,
  TabsTrigger,
} from "@/src/components/ui/tabs";
import { StudentList } from "../students/StudentList";
// import { LessonPlans} from '@/src/components/class/LessonPlans';
import LessonPlansList from "../lessonPlans/LessonPlansList";
import ClassOverview from "./ClassOverview";
import Gradebook from "../gradebook/Gradebook";
>>>>>>> 684d2566

interface ClassTabsProps {
  classData: {
    id: string;
    name: string;
    code: string;
    students: any[];
    overview?: string | null;
  };
}

export default function ClassTabs({ classData }: ClassTabsProps) {
  const searchParams = useSearchParams();
  const initialTab = searchParams.get('tab') || 'overview';
  
  return (
    <Tabs defaultValue={initialTab} className="w-full space-y-6">
      <TabsList className="grid w-full grid-cols-3">
        <TabsTrigger value="overview">Overview</TabsTrigger>
        <TabsTrigger value="lessonPlans">Lesson Plans</TabsTrigger>
        <TabsTrigger value="gradebook">Gradebook</TabsTrigger>
      </TabsList>

      <TabsContent value="overview">
        <ClassOverview
          classData={{
            ...classData,
            overview: classData.overview ?? undefined,
          }}
        />
      </TabsContent>

      <TabsContent value="lessonPlans">
        <LessonPlansList classCode={classData.code} cName={classData.name} />
      </TabsContent>

      <TabsContent value="gradebook">
        <Gradebook classCode={classData.code} />
      </TabsContent>
    </Tabs>
  );
}<|MERGE_RESOLUTION|>--- conflicted
+++ resolved
@@ -1,11 +1,5 @@
 "use client";
 
-<<<<<<< HEAD
-import { Tabs, TabsContent, TabsList, TabsTrigger } from '@/src/components/ui/tabs';
-import LessonPlansList  from '@/src/components/lesson_plans/LessonPlansList';
-import ClassOverview from './ClassOverview';
-import { useSearchParams } from 'next/navigation';
-=======
 import {
   Tabs,
   TabsContent,
@@ -17,7 +11,6 @@
 import LessonPlansList from "../lessonPlans/LessonPlansList";
 import ClassOverview from "./ClassOverview";
 import Gradebook from "../gradebook/Gradebook";
->>>>>>> 684d2566
 
 interface ClassTabsProps {
   classData: {
