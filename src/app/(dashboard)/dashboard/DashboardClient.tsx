"use client"
import SearchBar from "@/src/components/search-bar"
import Notification from "@/src/components/notification"
import DashboardAddClassCard from "@/src/components/class/dashboard-add-class-card"
import { SignInButton, SignedIn, SignedOut, UserButton } from "@clerk/nextjs"
import { ClassCard } from "@/src/components/class/ClassCard"

interface DashboardClientProps {
  classes: Array<{
    id: string
    name: string
    code: string
    emoji: string
    colorClass: string
    cadence?: string
    day?: string
    time?: string
    grade?: string
<<<<<<< HEAD
    backgroundColor: string
    numberOfStudents?: number
=======
>>>>>>> c96c878f
  }>
}

const DashboardClient = ({ classes }: DashboardClientProps) => {
  return (
    <>
      <header className="flex h-14 shrink-0 items-center gap-2 bg-background">
        <div className="flex flex-1 items-center gap-2 px-3 rounded-half mx-auto bg-muted/50 pt-8 pl-8">
          <SearchBar />
          <Notification />
          <SignedOut>
            <SignInButton />
          </SignedOut>
          <SignedIn>
            <UserButton />
          </SignedIn>
        </div>
      </header>
      <main className="flex flex-col p-4">
        <h1 className="text-2xl font-semibold my-4 py-4">Most Recent</h1>
        <div className="grid grid-cols-1 sm:grid-cols-2 md:grid-cols-4 gap-4">
          {classes.map((cls) => (
            <ClassCard
            key={cls.id}
            id={cls.id}
            emoji={cls.emoji}
            name={cls.name}
            code={cls.code}
            backgroundColor={cls.backgroundColor}
            cadence={cls.cadence}
            day={cls.day}
            time={cls.time}
            grade={cls.grade}
          />
          ))}
          {classes.length < 3 && <DashboardAddClassCard />}
        </div>
        <h1 className="text-2xl font-semibold py-4">Performance</h1>
        <div className="flex gap-4">
          <div className="h-[60vh] w-[60vw] rounded-xl bg-muted/50"></div>
        </div>
      </main>
    </>
  )
}

export default DashboardClient<|MERGE_RESOLUTION|>--- conflicted
+++ resolved
@@ -16,11 +16,8 @@
     day?: string
     time?: string
     grade?: string
-<<<<<<< HEAD
     backgroundColor: string
     numberOfStudents?: number
-=======
->>>>>>> c96c878f
   }>
 }
 
