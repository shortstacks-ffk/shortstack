"use client";

import { useState, useEffect } from "react";
import { SidebarLeft } from "@/src/components/sidebar-left";
import { SidebarProvider, SidebarInset } from "@/src/components/ui/sidebar";
import { Toaster } from "@/src/components/ui/sonner";
import { useSession, signOut } from "next-auth/react";
import { usePathname } from "next/navigation";
import DashboardHeader from "@/src/components/dashboard/DashboardHeader";
import { HEADER_HEIGHT } from "@/src/lib/constants/header_height";
import { X, LogOut } from "lucide-react";
import { NavMain } from "@/src/components/nav-main";
import Link from "next/link";

// Import NavLogo component to keep branding consistent
import { NavLogo } from "@/src/components/nav-logo";
// Get the dashboard navigation data from shared source 
import { dashboardData } from "@/src/lib/constants/nav-data";

const getFilteredNavItems = (role: string, originalItems: any[]) => {
  if (role === "SUPER") {
    // Only show lesson plans for SUPER users
    return originalItems.filter(item => 
      item.title === "Lesson Plans" || 
      item.url?.includes("lesson-plans")
    );
  }
  // Return all items for TEACHER role
  return originalItems;
};

export default function DashboardLayout({ children }: { children: React.ReactNode }) {
  const [isMobileSidebarOpen, setIsMobileSidebarOpen] = useState(false);
  const [pageTitle, setPageTitle] = useState("Dashboard");
  const pathname = usePathname();
  
  const { data: session } = useSession({
    required: true,
  });
  
  // Get filtered navigation items based on user role
  const filteredNavItems = getFilteredNavItems(
    session?.user?.role || "TEACHER", 
    dashboardData.navMain
  );
  
  // Get teacher info for avatar
  const teacherName =
    session?.user?.name ||
    `${session?.user?.firstName || ""} ${session?.user?.lastName || ""}`.trim() ||
    "Teacher";
  const teacherInitial = teacherName.charAt(0);
  const teacherImage = session?.user?.image;
  
  // Update page title based on current path
  useEffect(() => {
    if (pathname.includes("/calendar")) setPageTitle("Calendar");
    else if (pathname.includes("/classes")) setPageTitle("Classes");
    else if (pathname.includes("/bills")) setPageTitle("Bills");
    else if (pathname.includes("/bank-accounts")) setPageTitle("Bank Accounts");
    else if (pathname.includes("/lesson-plans")) setPageTitle("Lesson Plans");
    else if (pathname.includes("/storefront")) setPageTitle("Storefront");
    else setPageTitle("Dashboard");
  }, [pathname]);

  const handleLogout = async () => {
    await signOut({ redirect: true, callbackUrl: "/teacher" });
  };

  // Close mobile sidebar when clicking outside or navigating
  useEffect(() => {
    setIsMobileSidebarOpen(false);
  }, [pathname]);

  // Close sidebar function
  const closeMobileSidebar = () => {
    setIsMobileSidebarOpen(false);
  };
  
  // Find the main content area div and update it for calendar pages:
  const isCalendarPage = pathname.includes("/calendar");
  
  // Add this improved function to detect active state
  const isNavItemActive = (href: string) => {
    // Exact match for dashboard home
    if (href === '/teacher/dashboard' && pathname === '/teacher/dashboard') {
      return true;
    }
    
    // For other routes, check if pathname starts with the href
    // but make sure we're not matching partial segments
    if (href !== '/teacher/dashboard') {
      return pathname.startsWith(href + '/') || pathname === href;
    }
    
    return false;
  };

  return (
    <SidebarProvider>
      {/* Mobile Sidebar Overlay */}
      {isMobileSidebarOpen && (
        <div 
          className="fixed inset-0 bg-black/30 z-30 md:hidden"
          onClick={closeMobileSidebar}
          aria-hidden="true"
        />
      )}
      
      {/* Mobile Sidebar */}
      <div 
        className={`fixed inset-y-0 left-0 w-72 bg-[#f1faf3] shadow-lg transform transition-transform duration-300 ease-in-out z-40 md:hidden ${
          isMobileSidebarOpen ? 'translate-x-0' : '-translate-x-full'
        }`}
      >
        <div className="h-full overflow-y-auto">
          {/* X close button - positioned with higher z-index and better separation */}
          <button
            onClick={closeMobileSidebar}
            className="absolute top-4 right-4 p-2 rounded-full hover:bg-gray-100 transition-colors z-50"
            aria-label="Close sidebar"
            type="button"
          >
            <X className="h-6 w-6 text-gray-600" />
          </button>
          
          {/* Mobile NavLogo with padding to avoid overlap with close button */}
          <div className="px-4 pt-4 pb-2 border-b flex justify-center mt-10">
            <NavLogo items={dashboardData.dashLogo} />
          </div>
          
<<<<<<< HEAD
    
          
          {/* Mobile Navigation */}
          <div className="px-2 py-4 space-y-1">
            <NavMain items={dashboardData.navMain} />
=======
          {/* Mobile Navigation - Use filtered items */}
          <div className="px-2 py-4 space-y-1">
            <NavMain items={filteredNavItems} />
>>>>>>> 684d2566
          </div>
        </div>
      </div>
      
      {/* Desktop Sidebar - Pass filtered items */}
      <div className="hidden md:block">
        <SidebarLeft filteredNavItems={filteredNavItems} />
      </div>
      
      <SidebarInset className="relative flex flex-col h-screen">
        {/* Header Component */}
        <DashboardHeader
          pageTitle={pageTitle}
          teacherImage={teacherImage || ""}
          teacherInitial={teacherInitial}
          teacherName={teacherName}
          onLogout={handleLogout}
          onMobileMenuToggle={() => setIsMobileSidebarOpen(!isMobileSidebarOpen)}
        />
        
        {/* Main content area */}
        <div 
          className={`bg-gray-50 flex-1 overflow-y-auto`}
          style={{ height: `calc(100vh - ${HEADER_HEIGHT}px)` }}
        >
          {/* Apply different styles based on page type */}
          <div className={`mx-auto w-full ${isCalendarPage ? 'p-0 max-w-none' : 'max-w-7xl px-2 sm:px-4 md:px-6 py-2 md:py-4'}`}>
            {children}
          </div>
        </div>
        <Toaster />
      </SidebarInset>
    </SidebarProvider>
  );
}<|MERGE_RESOLUTION|>--- conflicted
+++ resolved
@@ -129,17 +129,11 @@
             <NavLogo items={dashboardData.dashLogo} />
           </div>
           
-<<<<<<< HEAD
     
           
           {/* Mobile Navigation */}
           <div className="px-2 py-4 space-y-1">
             <NavMain items={dashboardData.navMain} />
-=======
-          {/* Mobile Navigation - Use filtered items */}
-          <div className="px-2 py-4 space-y-1">
-            <NavMain items={filteredNavItems} />
->>>>>>> 684d2566
           </div>
         </div>
       </div>
