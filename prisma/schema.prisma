generator client {
  provider = "prisma-client-js"
}

datasource db {
  provider = "postgresql"
  url      = env("DATABASE_URL")
}

// Teacher's login
model User {
  id String @id @default(uuid())
  clerkUserId String @unique
  email String @unique
  name String?
  imageURL String?
  createdAt DateTime @default(now())
  updatedAt DateTime @updatedAt
  classes Class[]
}

// class


model Class {
  id              String    @id @default(cuid())
  name            String
  emoji           String
  code            String    @unique    // Make sure this is String
  cadence         String?
  day             String?
  time            String?
  grade           String?
  enrollments Enrollment[] // relation to enrollments for many-to-many relationship ( i.e many students can be part of many classes)
  students        Student[] // relation to students
  bills         Bill[]    // relation to bills
  storeItems    StoreItem[] // relation to store items
<<<<<<< HEAD
=======
   // relation to teacher
>>>>>>> 2b034591
  userId String
  user User @relation(fields: [userId], references: [clerkUserId], onDelete: Cascade) // relation to teacher
  createdAt DateTime @default(now())
  updatedAt DateTime @updatedAt
  lessonPlans      LessonPlan[] // tie lesson plans to a class

  @@index([userId])
}

model Student {
  id          String   @id @default(cuid())
  firstName   String
  lastName    String
  schoolEmail String   @unique
  password    String   // Will be hashed before storage
  classId     String
  bills       StudentBill[]
  purchases   StudentPurchase[]
  progress    Int      @default(0)
  enrollments Enrollment[]
  bills       StudentBill[]
  purchases   StudentPurchase[]
  class       Class    @relation(fields: [classId], references: [code], onDelete: Cascade)
  createdAt   DateTime @default(now())
  updatedAt   DateTime @updatedAt

  @@index([classId])
  @@index([schoolEmail])
}

model Enrollment {
  id        String   @id @default(cuid())
  studentId String
  classId   String
  enrolled  Boolean  @default(false)  // becomes true when student joins
  student   Student  @relation(fields: [studentId], references: [id])
  class     Class    @relation(fields: [classId], references: [id])
  createdAt DateTime @default(now())
  updatedAt DateTime @updatedAt

  @@unique([studentId, classId])
}


model LessonPlan {
  id          String       @id @default(cuid())
  name        String       @unique
  description String?
  classId     String
  class       Class        @relation(fields: [classId], references: [code], onDelete: Cascade)
  files       File[]       @relation("LessonPlanFiles")
  assignments Assignment[] @relation("LessonPlanAssignments")
  createdAt   DateTime     @default(now())
  updatedAt   DateTime     @updatedAt
}

model File {
  id          String       @id @default(cuid())
  name        String
  fileType    String?
  activity    String?
  size        Int?
  url         String
  classId     String
  lessonPlans LessonPlan[] @relation("LessonPlanFiles")
  createdAt   DateTime     @default(now())
  updatedAt   DateTime     @updatedAt
}

model Assignment {
  id          String       @id @default(cuid())
  name        String
  fileType    String
  activity    String?
  dueDate     DateTime?
  size        Int
  classId     String
  lessonPlans LessonPlan[] @relation("LessonPlanAssignments")
  createdAt   DateTime     @default(now())
  updatedAt   DateTime     @updatedAt
}



//Bill
model Bill {
  id          String      @id @default(cuid())
  title       String
  emoji       String
  amount      Float
  dueDate     DateTime
  description String?
  frequency   BillFrequency
  status      BillStatus  @default(PENDING)
  class       Class[]     
  students    StudentBill[]
  createdAt   DateTime    @default(now())
  updatedAt   DateTime    @updatedAt
}



model StudentBill {
  id          String    @id @default(cuid())
  billId      String
  studentId   String
  isPaid      Boolean   @default(false)
  paidAt      DateTime?
  bill        Bill      @relation(fields: [billId], references: [id], onDelete: Cascade)
  student     Student   @relation(fields: [studentId], references: [id], onDelete: Cascade)
  createdAt   DateTime  @default(now())
  updatedAt   DateTime  @updatedAt

  @@unique([billId, studentId])
  @@index([billId])
  @@index([studentId])
}

model StoreItem {
  id          String    @id @default(cuid())
  name        String
  emoji       String
  price       Float
  description String?
  quantity    Int       @default(0)
  isAvailable Boolean   @default(true)
  classId     String?
  class       Class?     @relation(fields: [classId], references: [code], onDelete: Cascade)
  purchases   StudentPurchase[]
  createdAt   DateTime  @default(now())
  updatedAt   DateTime  @updatedAt

  @@index([classId])
}

model StudentPurchase {
  id          String    @id @default(cuid())
  itemId      String
  studentId   String
  quantity    Int       @default(1)
  totalPrice  Float
  status      PurchaseStatus @default(PENDING)
  item        StoreItem @relation(fields: [itemId], references: [id], onDelete: Cascade)
  student     Student   @relation(fields: [studentId], references: [id], onDelete: Cascade)
  purchasedAt DateTime  @default(now())
  updatedAt   DateTime  @updatedAt

  @@unique([itemId, studentId])
  @@index([itemId])
  @@index([studentId])
}

enum PurchaseStatus {
  PENDING
  PAID
  CANCELLED
}


enum BillStatus {
  PENDING
  ACTIVE
  PAID
  CANCELLED
}
enum BillFrequency {
  ONCE
  WEEKLY
  BIWEEKLY
  MONTHLY
  QUARTERLY
  YEARLY
}<|MERGE_RESOLUTION|>--- conflicted
+++ resolved
@@ -35,10 +35,7 @@
   students        Student[] // relation to students
   bills         Bill[]    // relation to bills
   storeItems    StoreItem[] // relation to store items
-<<<<<<< HEAD
-=======
    // relation to teacher
->>>>>>> 2b034591
   userId String
   user User @relation(fields: [userId], references: [clerkUserId], onDelete: Cascade) // relation to teacher
   createdAt DateTime @default(now())
